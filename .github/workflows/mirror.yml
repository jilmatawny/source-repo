<<<<<<< HEAD
name: Debug Mirror to mirror-repo
=======
name: Mirror main to mirror-repo
>>>>>>> c73da1ac
on:
  push:
    branches:
      - main
<<<<<<< HEAD
  # Add manual trigger for testing
  workflow_dispatch:

=======
>>>>>>> c73da1ac
jobs:
  mirror:
    runs-on: ubuntu-latest
    steps:
      - name: Checkout source repo
        uses: actions/checkout@v3
        with:
<<<<<<< HEAD
          fetch-depth: 0  # Fetch all history for all branches and tags
      
      - name: Debug environment
        run: |
          echo "Current directory: $(pwd)"
          echo "Repository contents:"
          ls -la
          echo "Git status:"
          git status
          echo "Current remotes:"
          git remote -v
      
      - name: Test GitHub API access
=======
          fetch-depth: 0
      - name: Push main to mirror-repo
>>>>>>> c73da1ac
        env:
          MIRROR_TOKEN: ${{ secrets.MIRROR_TOKEN }}
        run: |
          echo "Testing API access with token..."
          # This will test if the token can access the GitHub API
          STATUS=$(curl -s -o /dev/null -w "%{http_code}" \
                  -H "Authorization: token ${MIRROR_TOKEN}" \
                  https://api.github.com/user)
          echo "GitHub API status code: $STATUS"
          if [ "$STATUS" = "200" ]; then
            echo "Token has API access"
          else
            echo "Token failed with status $STATUS"
          fi
          
          # Test specific repo access
          echo "Testing mirror repo access..."
          REPO_STATUS=$(curl -s -o /dev/null -w "%{http_code}" \
                       -H "Authorization: token ${MIRROR_TOKEN}" \
                       https://api.github.com/repos/jilmatawny/mirror-repo)
          echo "Mirror repo API status code: $REPO_STATUS"
          if [ "$REPO_STATUS" = "200" ]; then
            echo "Token has access to mirror repo"
          else
            echo "Token cannot access mirror repo (status $REPO_STATUS)"
          fi
      
      - name: Configure Git
        run: |
          echo "Configuring Git..."
          git config --global user.name "github-actions[bot]"
          git config --global user.email "github-actions[bot]@users.noreply.github.com"
<<<<<<< HEAD
          echo "Git configuration done"
      
      - name: Try different remote URL formats
        env:
          MIRROR_TOKEN: ${{ secrets.MIRROR_TOKEN }}
        run: |
          echo "Attempting to add remote with format 1..."
          git remote add mirror1 https://x-access-token:${MIRROR_TOKEN}@github.com/jilmatawny/mirror-repo.git || echo "Failed to add mirror1"
          
          echo "Attempting to add remote with format 2..."
          git remote add mirror2 https://${MIRROR_TOKEN}@github.com/jilmatawny/mirror-repo.git || echo "Failed to add mirror2"
          
          echo "Attempting to add remote with format 3..."
          git remote add mirror3 https://jilmatawny:${MIRROR_TOKEN}@github.com/jilmatawny/mirror-repo.git || echo "Failed to add mirror3"
          
          echo "Current remotes:"
          git remote -v
      
      - name: Try pushing with each format
        env:
          MIRROR_TOKEN: ${{ secrets.MIRROR_TOKEN }}
        run: |
          echo "Trying to push with format 1..."
          git push mirror1 main --force || echo "Push to mirror1 failed"
          
          echo "Trying to push with format 2..."
          git push mirror2 main --force || echo "Push to mirror2 failed"
          
          echo "Trying to push with format 3..."
          git push mirror3 main --force || echo "Push to mirror3 failed"
          
          echo "Push attempts completed"
      
      - name: Debug token info (masked)
        env:
          MIRROR_TOKEN: ${{ secrets.MIRROR_TOKEN }}
        run: |
          echo "Token length: ${#MIRROR_TOKEN}"
          echo "First 4 characters of token (for verification only): ${MIRROR_TOKEN:0:4}"
          echo "Does token start with 'ghp_'? $(if [[ ${MIRROR_TOKEN:0:4} == "ghp_" ]]; then echo "Yes"; else echo "No"; fi)"
          echo "Does token start with 'github_pat_'? $(if [[ ${MIRROR_TOKEN:0:11} == "github_pat_" ]]; then echo "Yes"; else echo "No"; fi)"
=======
          # Verify the repository exists
          echo "Checking if repository exists..."
          curl -s -o /dev/null -w "%{http_code}" https://github.com/jilmatawny/mirror-repo || echo "Repository not found or not accessible"
          # Add remote with explicit path
          git remote add mirror https://x-access-token:${MIRROR_TOKEN}@github.com/jilmatawny/mirror-repo.git
          # Verify remotes
          git remote -v
          # Push with debugging
          git push mirror main --force -v
>>>>>>> c73da1ac
<|MERGE_RESOLUTION|>--- conflicted
+++ resolved
@@ -1,18 +1,12 @@
-<<<<<<< HEAD
 name: Debug Mirror to mirror-repo
-=======
 name: Mirror main to mirror-repo
->>>>>>> c73da1ac
 on:
   push:
     branches:
       - main
-<<<<<<< HEAD
   # Add manual trigger for testing
   workflow_dispatch:
 
-=======
->>>>>>> c73da1ac
 jobs:
   mirror:
     runs-on: ubuntu-latest
@@ -20,7 +14,6 @@
       - name: Checkout source repo
         uses: actions/checkout@v3
         with:
-<<<<<<< HEAD
           fetch-depth: 0  # Fetch all history for all branches and tags
       
       - name: Debug environment
@@ -34,10 +27,8 @@
           git remote -v
       
       - name: Test GitHub API access
-=======
           fetch-depth: 0
       - name: Push main to mirror-repo
->>>>>>> c73da1ac
         env:
           MIRROR_TOKEN: ${{ secrets.MIRROR_TOKEN }}
         run: |
@@ -70,7 +61,6 @@
           echo "Configuring Git..."
           git config --global user.name "github-actions[bot]"
           git config --global user.email "github-actions[bot]@users.noreply.github.com"
-<<<<<<< HEAD
           echo "Git configuration done"
       
       - name: Try different remote URL formats
@@ -112,7 +102,6 @@
           echo "First 4 characters of token (for verification only): ${MIRROR_TOKEN:0:4}"
           echo "Does token start with 'ghp_'? $(if [[ ${MIRROR_TOKEN:0:4} == "ghp_" ]]; then echo "Yes"; else echo "No"; fi)"
           echo "Does token start with 'github_pat_'? $(if [[ ${MIRROR_TOKEN:0:11} == "github_pat_" ]]; then echo "Yes"; else echo "No"; fi)"
-=======
           # Verify the repository exists
           echo "Checking if repository exists..."
           curl -s -o /dev/null -w "%{http_code}" https://github.com/jilmatawny/mirror-repo || echo "Repository not found or not accessible"
@@ -121,5 +110,4 @@
           # Verify remotes
           git remote -v
           # Push with debugging
-          git push mirror main --force -v
->>>>>>> c73da1ac
+          git push mirror main --force -v